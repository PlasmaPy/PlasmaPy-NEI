"""
Contains the class to provide access to eigenvalue data for the
ionization and recombination rates.
"""

__all__ = ["EigenData"]

import h5py
import numpy as np
from numpy import linalg as LA
import pkg_resources
import warnings

try:
    from plasmapy.particles import Particle, particle_input
except (ImportError, ModuleNotFoundError):
    from plasmapy.atomic import Particle, particle_input

max_atomic_number = 30  # TODO: double check if this is the correct number


def _get_equilibrium_charge_states(ioniz_rate, recomb_rate, natom):
    """
    Compute the equilibrium charge state distribution for the
    temperature specified using ionization and recombination rates.

    Parameters
    ----------
    ioniz_rate

    recomb_rate

    natom
        The atomic number.
    """

    # TODO: refactor this function with

    nstates = natom + 1
    conce = np.zeros(nstates)
    f = np.zeros(nstates + 1)
    c = np.zeros(nstates + 1)
    r = np.zeros(nstates + 1)

    # The start index is 1.
    for i in range(nstates):
        c[i + 1] = ioniz_rate[i]
        r[i + 1] = recomb_rate[i]

    # f[0] = 0.0 from initialization
    f[1] = 1.0
<<<<<<< HEAD
    f[2] = c[1] * f[1] / r[2]

    # The solution for hydrogen may be found analytically.
    if natom == 1:
        f[1] = 1.0 / (1.0 + c[1] / r[2])
        f[2] = c[1] * f[1] / r[2]
        conce[0:2] = f[1:3]
        return conce

    # for other elements

    for k in range(2, natom):
        f[k + 1] = (-c[k - 1] * f[k - 1] + (c[k] + r[k]) * f[k]) / r[k + 1]

    f[natom + 1] = c[natom] * f[natom] / r[natom + 1]

    f[1] = 1.0 / np.sum(f)

    f[2] = c[1] * f[1] / r[2]

    for k in range(2, natom):
        f[k + 1] = (-c[k - 1] * f[k - 1] + (c[k] + r[k]) * f[k]) / r[k + 1]
=======
    for k in range(2, natom+1):
        # note: this loop does NOT run for the hydrogen case, thus it does note defined f[2]
        f[k] = (-c[k - 2] / r[k]) * f[k - 2] \
               + ((c[k-1] + r[k-1]) / r[k]) * f[k-1])
>>>>>>> e9ec8a9a

    f[natom + 1] = c[natom] * f[natom] / r[natom + 1]
    
    # normalize the distribution
    f = f / np.sum(f)

    conce[0:nstates] = f[1: nstates + 1]
    return conce


class EigenData:
    """
    Provides access to ionization and recombination rate data.

    Parameters
    ----------
    element : particle-like
        Representation of the element to access data for.

    Examples
    --------
    >>> eigendata = EigenData("He")
    >>> eigendata.nstates
    3
    """

    def _validate_element(self, element):

        # The following might not be needed if the check is in @particle_input
        if not element.is_category(require="element", exclude=["ion", "isotope"]):
            raise ValueError(f"{element} is not an element")

        if element.atomic_number > max_atomic_number:
            raise ValueError("Need an element")

        self._element = element

    def _load_data(self):
        """
        Retrieve data from the HDF5 file containing ionization and
        recombination rates.
        """
        filename = pkg_resources.resource_filename(
            "plasmapy_nei",
            "data/ionrecomb_rate.h5",  # from Chianti database, version 8.07
        )

        # TODO: enable different HDF5 files

        with h5py.File(filename, "r") as file:
            self._temperature_grid = file["te_gird"][:]  # TODO: fix typo in HDF5 file
            self._ntemp = self._temperature_grid.size
            c_ori = file["ioniz_rate"][:]
            r_ori = file["recomb_rate"][:]

        c_rate = np.zeros((self.ntemp, self.nstates))
        r_rate = np.zeros((self.ntemp, self.nstates))
        for temperature_index in range(self.ntemp):
            for i in range(self.nstates - 1):
                c_rate[temperature_index, i] = c_ori[
                    i, self.element.atomic_number - 1, temperature_index
                ]
            for i in range(1, self.nstates):
                r_rate[temperature_index, i] = r_ori[
                    i - 1, self.element.atomic_number - 1, temperature_index
                ]

        self._ionization_rate = np.ndarray(
            shape=(self.ntemp, self.nstates), dtype=np.float64
        )
        self._recombination_rate = np.ndarray(
            shape=(self.ntemp, self.nstates), dtype=np.float64
        )
        self._equilibrium_states = np.ndarray(
            shape=(self.ntemp, self.nstates), dtype=np.float64
        )
        self._eigenvalues = np.ndarray(
            shape=(self.ntemp, self.nstates), dtype=np.float64
        )

        self._eigenvectors = np.ndarray(
            shape=(self.ntemp, self.nstates, self.nstates), dtype=np.float64,
        )

        self._eigenvector_inverses = np.ndarray(
            shape=(self.ntemp, self.nstates, self.nstates), dtype=np.float64,
        )

        self._ionization_rate[:, :] = c_rate[:, :]
        self._recombination_rate[:, :] = r_rate[:, :]

        # Define the coefficients matrix A. The first dimension is
        # for elements, and the second number of equations.

        nequations = self.nstates
        coefficients_matrix = np.zeros(
            shape=(self.nstates, nequations), dtype=np.float64
        )

        # Enter temperature loop over the whole temperature grid

        for temperature_index in range(self.ntemp):

            # Ionization and recombination rate at Te(temperature_index)
            carr = c_rate[temperature_index, :]
            rarr = r_rate[temperature_index, :]

            eqi = _get_equilibrium_charge_states(
                carr, rarr, self.element.atomic_number,
            )

            for ion in range(1, self.nstates - 1):
                coefficients_matrix[ion, ion - 1] = carr[ion - 1]
                coefficients_matrix[ion, ion] = -(carr[ion] + rarr[ion])
                coefficients_matrix[ion, ion + 1] = rarr[ion + 1]

            # The first row
            coefficients_matrix[0, 0] = -carr[0]
            coefficients_matrix[0, 1] = rarr[1]

            # The last row
            coefficients_matrix[self.nstates - 1, self.nstates - 2] = carr[
                self.nstates - 2
            ]
            coefficients_matrix[self.nstates - 1, self.nstates - 1] = -rarr[
                self.nstates - 1
            ]

            # Compute eigenvalues and eigenvectors
            eigenvalues, eigenvectors = LA.eig(coefficients_matrix)

            # Rearrange the eigenvalues.
            idx = np.argsort(eigenvalues)
            eigenvalues = eigenvalues[idx]
            eigenvectors = eigenvectors[:, idx]

            # Compute inverse of eigenvectors
            v_inverse = LA.inv(eigenvectors)

            # transpose the order to as same as the Fortran Version
            eigenvectors = eigenvectors.transpose()
            v_inverse = v_inverse.transpose()

            # Save eigenvalues and eigenvectors into arrays
            for j in range(self.nstates):
                self._eigenvalues[temperature_index, j] = eigenvalues[j]
                self._equilibrium_states[temperature_index, j] = eqi[j]
                for i in range(self.nstates):
                    self._eigenvectors[temperature_index, i, j] = eigenvectors[i, j]
                    self._eigenvector_inverses[temperature_index, i, j] = v_inverse[
                        i, j
                    ]

    @particle_input
    def __init__(self, element: Particle):

        self._validate_element(element)
        self._load_data()

    def _get_temperature_index(self, T_e):  # TODO: extract this to a function
        """Return the temperature index closest to a particular temperature."""
        T_e_array = self._temperature_grid

        # Check the temperature range
        T_e_grid_max = np.amax(T_e_array)
        T_e_grid_min = np.amin(T_e_array)

        if T_e == T_e_grid_max:
            return self._ntemp - 1
        elif T_e == T_e_grid_min:
            return 0
        elif T_e > T_e_grid_max:
            warnings.warn(
                f"Temperature exceeds the temperature grid "
                f"boundary: temperature index will be reset "
                f"to {self._ntemp - 1}",
                UserWarning,
            )
            return self._ntemp - 1
        elif T_e < T_e_grid_min:
            warnings.warn(
                f"Temperature is below the temperature grid "
                f"boundary: temperature index will be reset to "
                f"0.",
                UserWarning,
            )
            return 0

        # TODO: Add a test to check that the temperature grid is monotonic

        res = np.where(T_e_array >= T_e)
        res_ind = res[0]
        index = res_ind[0]
        dte_l = abs(T_e - T_e_array[index - 1])  # re-check the neighbor point
        dte_r = abs(T_e - T_e_array[index])
        if dte_l <= dte_r:
            index = index - 1
        return index

    @property
    def temperature(self):
        return self._temperature

    @property
    def temperature(self, T_e):
        self._temperature = T_e
        self._te_index = self._get_temperature_index(T_e)

    @property
    def temperature_grid(self):
        return self._temperature_grid

    @property
    def element(self) -> Particle:
        """The element corresponding to an instance of this class."""
        return self._element

    @property
    def nstates(self) -> int:
        """Number of charge states corresponding to the element."""
        return self.element.atomic_number + 1

    @property
    def ntemp(self) -> int:
        """Number of points in ``temperature_grid``."""
        return self._ntemp

    @property
    def ionization_rate(self):
        return self._ionization_rate

    @property
    def recombination_rate(self):
        return self._recombination_rate

    def eigenvalues(self, T_e=None, T_e_index=None):
        """
        Returns the eigenvalues for the ionization and recombination
        rates for the temperature specified in the class.
        """
        if T_e_index is not None:
            return self._eigenvalues[T_e_index, :]
        elif T_e is not None:
            T_e_index = self._get_temperature_index(T_e)
            return self._eigenvalues[T_e_index, :]
        elif self.temperature:
            return self._eigenvalues[self._te_index, :]
        else:
            raise AttributeError("The temperature has not been set.")

    def eigenvectors(self, T_e=None, T_e_index=None):
        """
        Returns the eigenvectors for the ionization and recombination
        rates for the temperature specified in the class.
        """
        if T_e_index:
            return self._eigenvectors[T_e_index, :, :]
        elif T_e:
            T_e_index = self._get_temperature_index(T_e)
            return self._eigenvectors[T_e_index, :, :]
        elif self.temperature:
            return self._eigenvectors[self._te_index, :, :]
        else:
            raise AttributeError("The temperature has not been set.")

    def eigenvector_inverses(self, T_e=None, T_e_index=None):
        """
        Returns the inverses of the eigenvectors for the ionization and
        recombination rates for the temperature specified in the class.
        """
        if T_e_index:
            return self._eigenvector_inverses[T_e_index, :, :]
        elif T_e:
            T_e_index = self._get_temperature_index(T_e)
            return self._eigenvector_inverses[T_e_index, :, :]
        elif self.temperature:
            return self._eigenvector_inverses[self._te_index, :, :]
        else:
            raise AttributeError("The temperature has not been set.")

    def equilibrium_state(self, T_e=None, T_e_index=None):
        """
        Return the equilibrium charge state distribution for the
        temperature specified in the class.
        """
        if T_e_index:
            return self._equilibrium_states[T_e_index, :]
        elif T_e:
            T_e_index = self._get_temperature_index(T_e)
            return self._equilibrium_states[T_e_index, :]
        elif self.temperature:
            return self._equilibrium_states[self._te_index, :]
        else:
            raise AttributeError("The temperature has not been set.")<|MERGE_RESOLUTION|>--- conflicted
+++ resolved
@@ -49,7 +49,7 @@
 
     # f[0] = 0.0 from initialization
     f[1] = 1.0
-<<<<<<< HEAD
+
     f[2] = c[1] * f[1] / r[2]
 
     # The solution for hydrogen may be found analytically.
@@ -72,12 +72,6 @@
 
     for k in range(2, natom):
         f[k + 1] = (-c[k - 1] * f[k - 1] + (c[k] + r[k]) * f[k]) / r[k + 1]
-=======
-    for k in range(2, natom+1):
-        # note: this loop does NOT run for the hydrogen case, thus it does note defined f[2]
-        f[k] = (-c[k - 2] / r[k]) * f[k - 2] \
-               + ((c[k-1] + r[k-1]) / r[k]) * f[k-1])
->>>>>>> e9ec8a9a
 
     f[natom + 1] = c[natom] * f[natom] / r[natom + 1]
     
